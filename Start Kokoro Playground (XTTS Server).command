--- conflicted
+++ resolved
@@ -28,7 +28,6 @@
   fi
 fi
 
-<<<<<<< HEAD
 # Print keep-awake status hint once we're in the final execution context
 if command -v caffeinate >/dev/null 2>&1; then
   if [[ -n "${CAFFEINATED:-}" ]]; then
@@ -43,9 +42,6 @@
 else
   echo "[Kokoro SPA] Power: 'caffeinate' not found; keep-awake unavailable. Install Xcode command line tools or use clamshell/WoL as needed."
 fi
-
-=======
->>>>>>> f1abc883
 FRONTEND_DIR="${FRONTEND_DIR:-$ROOT_DIR/frontend}"
 ENV_FILE="$FRONTEND_DIR/.env"
 ENV_TEMPLATE="$FRONTEND_DIR/.env.example"
